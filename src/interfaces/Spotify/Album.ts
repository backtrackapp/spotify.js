--- conflicted
+++ resolved
@@ -68,13 +68,10 @@
    * The popularity of the artist. The value will be between 0 and 100, with 100 being the most popular. The artist's popularity is calculated from the popularity of all the artist's tracks.
    */
   popularity: number;
-<<<<<<< HEAD
   /**
    * Known external IDs for the track.
    */
-  external_ids: ExternalIds;
-=======
->>>>>>> f7250a71
+  external_ids?: ExternalIds;
 }
 
 export interface AlbumSimplified extends AlbumBase {
